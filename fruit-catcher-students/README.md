--- conflicted
+++ resolved
@@ -73,20 +73,11 @@
 
 ### Network Architecture
 
-```
-<<<<<<< HEAD
-Input Layer (10)     Hidden Layer (8)     Output Layer (1)
-    [x]                 [x]                 [x]
-    [x]                 [x]
-    [x]                 [x]
-    [x]                 [x]
-=======
 Input Layer (10)     Hidden Layer 1 (8)    Output Layer (1)
     [x]                 [x]                     [x]
     [x]                 [x]  
     [x]                 [x]  
     [x]                 [x]   
->>>>>>> 4f850de3
     [x]                 [x]
     [x]                 [x]
     [x]                 [x]
